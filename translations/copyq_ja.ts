--- conflicted
+++ resolved
@@ -2552,15 +2552,6 @@
         <translation type="vanished">通知の最大縦幅</translation>
     </message>
     <message>
-<<<<<<< HEAD
-=======
-        <location filename="../src/ui/configurationmanager.ui" line="1484"/>
-        <source>Ta&amp;bs</source>
-        <translation>タブ(&amp;B)</translation>
-    </message>
-    <message>
-        <location filename="../src/ui/configurationmanager.ui" line="1506"/>
->>>>>>> 948849c5
         <source>You can change priority of formats to display by reordering items below.</source>
         <translation type="vanished">以下の項目を並び替えることで、表示されるフォーマットの優先度を変更できます。</translation>
     </message>
@@ -5460,14 +5451,6 @@
     </message>
     <message>
         <location filename="../src/ui/tabpropertieswidget.ui" line="56"/>
-<<<<<<< HEAD
-=======
-        <source>&lt;html&gt;&lt;head/&gt;&lt;body&gt;&lt;p&gt;&lt;br/&gt;&lt;/p&gt;&lt;/body&gt;&lt;/html&gt;</source>
-        <translation>&lt;html&gt;&lt;head/&gt;&lt;body&gt;&lt;p&gt;&lt;br/&gt;&lt;/p&gt;&lt;/body&gt;&lt;/html&gt;</translation>
-    </message>
-    <message>
-        <location filename="../src/ui/tabpropertieswidget.ui" line="59"/>
->>>>>>> 948849c5
         <source>default</source>
         <translation>デフォルト</translation>
     </message>
